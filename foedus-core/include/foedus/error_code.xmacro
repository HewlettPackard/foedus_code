/*
 * Copyright (c) 2014, Hewlett-Packard Development Company, LP.
 * The license and distribution terms for this file are placed in LICENSE.txt.
 */

/*
 * Syntax: X(<error code name>, <integer value of the error code>, <error message>)
 *
 * To add new errors, just insert at an arbitrary place, but note that the value of
 * error codes must be unique. To maintain that as easy as possible, you keep the entries
 * sorted by the value.
 *
 * A general naming rule: kErrorCode<module name>_<error name>.
 * For example, kErrorCodeEngineInvalidOption.
 * A general error code like out-of-memory might omit module names.
 */
X(kErrorCodeOutofmemory,            0x0001, "GENERAL: Out of memory")
X(kErrorCodeInvalidParameter,       0x0002, "GENERAL: Invalid parameter given")
X(kErrorCodeAlreadyInitialized,     0x0003, "GENERAL: Already initialized")
X(kErrorCodeBatchedError,           0x0004, "GENERAL: More than one errors observed")
X(kErrorCodeDepedentModuleUnavailableInit,      0x0005, "GENERAL: A dependent module is not initialized yet. This implies a wrong initialization order in EnginePimpl.")
X(kErrorCodeDepedentModuleUnavailableUninit,    0x0006, "GENERAL: A dependent module is already uninitialized. This implies a wrong uninitialization order in EnginePimpl.")
X(kErrorCodeBeingShutdown,          0x0007, "GENERAL: The engine is being shutdown.")
X(kErrorCodeTimeout,                0x0008, "GENERAL: Timeout.")
X(kErrorCodeNotimplemented,         0x0009, "GENERAL: Not implemented yet.")

X(kErrorCodeEngineInvalidOption,    0x0101, "ENGINE : Invalid Option")

X(kErrorCodeFsAlreadyOpened,    0x0201, "FILESYS: Already opened")
X(kErrorCodeFsFailedToOpen,     0x0202, "FILESYS: Failed to open a file")
X(kErrorCodeFsBadSeekInput,     0x0203, "FILESYS: Invalid arguments for seek()")
X(kErrorCodeFsSeekFailed,       0x0204, "FILESYS: file seek failed")
X(kErrorCodeFsBufferTooSmall,   0x0205, "FILESYS: file buffer is too small")
X(kErrorCodeFsBufferNotAligned, 0x0206, "FILESYS: file buffer is not aligned")
X(kErrorCodeFsTooShortRead,     0x0207, "FILESYS: reached end of file before completing reads")
X(kErrorCodeFsExcessRead,       0x0208, "FILESYS: read more than expected")
X(kErrorCodeFsWriteFail,        0x0209, "FILESYS: Disk write failed.")
X(kErrorCodeFsExcessWrite,      0x020A, "FILESYS: wrote more than expected")
X(kErrorCodeFsNotOpened,        0x020B, "FILESYS: File not opened yet or failed to open.")
X(kErrorCodeFsSyncFailed,       0x020C, "FILESYS: fsync() failed.")
X(kErrorCodeFsMkdirFailed,      0x020D, "FILESYS: Failed to create a directory")
X(kErrorCodeFsTruncateFailed,   0x020E, "FILESYS: File truncation failed")
X(kErrorCodeFsResultNotAligned, 0x020F, "FILESYS: Direct I/O operation resulted in non-aligned count of bytes. Filesyste bug?")

X(kErrorCodeMemoryNoFreePages,  0x0301, "MEMORY : Not enough free volatile pages. Check the config of MemoryOptions")
X(kErrorCodeMemoryDuplicatePage,    0x0302, "MEMORY : Duplicate entry in free-page pool.")
X(kErrorCodeMemoryPagePoolTooSmall, 0x0303, "MEMORY : Page Pool size is too small.")
X(kErrorCodeMemoryNumaUnavailable,  0x0304, "MEMORY : NUMA library is not available.")

X(kErrorCodeConfParseFailed,        0x0401, "CONFIG : Config file parsing failed. This usually means an invalid XML file.")
X(kErrorCodeConfValueOutofrange,    0x0402, "CONFIG : Configuration value out of range.")
X(kErrorCodeConfMissingElement,     0x0403, "CONFIG : The xml element is missing in the config file.")
X(kErrorCodeConfInvalidElement,     0x0404, "CONFIG : An invalid valud in the xml element.")
X(kErrorCodeConfEmptyXml,           0x0405, "CONFIG : No root element in the xml.")
X(kErrorCodeConfFileNotFount,       0x0406, "CONFIG : The file doesn't exist.")
X(kErrorCodeConfCouldNotWrite,      0x0407, "CONFIG : Failed to write a configuration file.")
X(kErrorCodeConfCouldNotRename,     0x0408, "CONFIG : Failed to atomically rename the temporary file to destination.")
X(kErrorCodeConfMkdirsFailed,       0x0409, "CONFIG : Failed to create a directory. Check permissions.")

X(kErrorCodeLogInvalidLoggerCount,  0x0501, "LOG    : The number of loggers per node must be a submultiple of the number of cores in the node. Check the settings in LogOptions")
X(kErrorCodeLogInvalidApplyType,    0x0502, "LOG    : This log type does not support this type of apply")
X(kErrorCodeLogInvalidLogType,      0x0503, "LOG    : LOG_TYPE_INVALID")

X(kErrorCodeSnapshotInvalidLogEnd,  0x0601, "SNAPSHT: Inconsistent end of log entry detected.")
X(kErrorCodeSnapshotCancelled,      0x0602, "SNAPSHT: (internal error code) Snapshot task cancelled.")

X(kErrorCodeSpInconsistentSavepoint, 0x0701, "SAVEPNT: Savepoint file is not consistent with other configurations. Check the number of loggers.")

X(kErrorCodeStrDuplicateStrid,      0x0801, "STORAGE: Duplicate StorageID")
X(kErrorCodeStrAlreadyExists,       0x0802, "STORAGE: This storage already exists")
X(kErrorCodeStrDuplicateStrname,    0x0803, "STORAGE: This Storage Name already exists")
X(kErrorCodeStrMustSeparateXct,     0x0804, "STORAGE: This storage operation must be done in a separate transaction.")
X(kErrorCodeStrArrayInvalidOption,  0x0805, "STORAGE: Invalid Option for array storage")
X(kErrorCodeStrWrongMetadataType,   0x0806, "STORAGE: Metadata type does not match")
X(kErrorCodeStrUnsupportedMetadata, 0x0807, "STORAGE: This metadata type is not yet supported")
X(kErrorCodeStrTooLongPayload,      0x0808, "STORAGE: Payload of the record is too long")
X(kErrorCodeStrTooSmallPayloadBuffer, 0x0809, "STORAGE: The record's payload is larger than the buffer")
X(kErrorCodeStrTooShortPayload,     0x080A, "STORAGE: The record's payload is smaller than requested")
X(kErrorCodeStrKeyAlreadyExists,    0x080B, "STORAGE: This key already exists in this storage")
X(kErrorCodeStrKeyNotFound,         0x080C, "STORAGE: This key is not found in this storage")
X(kErrorCodeStrCuckooTooDeep,       0x080D, "STORAGE: HASH: The cuckoo depth is too deep")
<<<<<<< HEAD
X(kErrorCodeStrNothingToKickout,    0x080E, "STORAGE: HASH: There is nothing in the bucket to kickout")
=======
X(kErrorCodeStrMasstreeRetry,       0x0811, "STORAGE: MASSTREE: Retry search. This is an internal error code used to retry find_border.")
X(kErrorCodeStrMasstreeTooManyRetries, 0x0812, "STORAGE: MASSTREE: Retrying too many times. Gave up")
X(kErrorCodeStrMasstreeFailedVerification, 0x0813, "STORAGE: MASSTREE: Failed verification. Found an inconsistency")
X(kErrorCodeStrMasstreeCursorTooDeep, 0x0814, "STORAGE: MASSTREE: Cursor encountered a too deep path")
>>>>>>> 757490e6

X(kErrorCodeCacheNoFreePages,       0x0901, "SPCACHE: Not enough free snapshot pages. Cleaner is not catching up")
X(kErrorCodeCacheTableFull,         0x0902, "SPCACHE: Hashtable full or too many skewed inserts")

X(kErrorCodeXctReadSetOverflow,     0x0A01, "XCTION : Too large read-set. Check the config of XctOptions")
X(kErrorCodeXctWriteSetOverflow,    0x0A02, "XCTION : Too large write-set. Check the config of XctOptions")
X(kErrorCodeXctAlreadyRunning,      0x0A03, "XCTION : This thread is already running a transaction. Commit or abort it first.")
X(kErrorCodeXctNoXct,               0x0A04, "XCTION : This thread is not running any transaction.")
X(kErrorCodeXctRaceAbort,           0x0A05, "XCTION : Aborted a transaction because of a race condition. This is an expected error in highly contended case. You might retry the transaction.")
X(kErrorCodeXctPageVersionSetOverflow, 0x0A06, "XCTION : Too large page-version set. Consider using snapshot isolation.")
X(kErrorCodeXctPointerSetOverflow,  0x0A07, "XCTION : Too large pointer-set. Consider using snapshot isolation.")
X(kErrorCodeXctUserAbort,           0x0A08, "XCTION : User explicitly aborted a transaction.")

X(kErrorCodeDbgGperftools,          0x0B01, "DEBUG  : Gperftools reported an error")<|MERGE_RESOLUTION|>--- conflicted
+++ resolved
@@ -79,14 +79,11 @@
 X(kErrorCodeStrKeyAlreadyExists,    0x080B, "STORAGE: This key already exists in this storage")
 X(kErrorCodeStrKeyNotFound,         0x080C, "STORAGE: This key is not found in this storage")
 X(kErrorCodeStrCuckooTooDeep,       0x080D, "STORAGE: HASH: The cuckoo depth is too deep")
-<<<<<<< HEAD
 X(kErrorCodeStrNothingToKickout,    0x080E, "STORAGE: HASH: There is nothing in the bucket to kickout")
-=======
 X(kErrorCodeStrMasstreeRetry,       0x0811, "STORAGE: MASSTREE: Retry search. This is an internal error code used to retry find_border.")
 X(kErrorCodeStrMasstreeTooManyRetries, 0x0812, "STORAGE: MASSTREE: Retrying too many times. Gave up")
 X(kErrorCodeStrMasstreeFailedVerification, 0x0813, "STORAGE: MASSTREE: Failed verification. Found an inconsistency")
 X(kErrorCodeStrMasstreeCursorTooDeep, 0x0814, "STORAGE: MASSTREE: Cursor encountered a too deep path")
->>>>>>> 757490e6
 
 X(kErrorCodeCacheNoFreePages,       0x0901, "SPCACHE: Not enough free snapshot pages. Cleaner is not catching up")
 X(kErrorCodeCacheTableFull,         0x0902, "SPCACHE: Hashtable full or too many skewed inserts")
