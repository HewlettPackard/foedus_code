/*
 * Copyright (c) 2014, Hewlett-Packard Development Company, LP.
 * The license and distribution terms for this file are placed in LICENSE.txt.
 */
#ifndef FOEDUS_XCT_XCT_HPP_
#define FOEDUS_XCT_XCT_HPP_

#include <cstring>
#include <iosfwd>

#include "foedus/assert_nd.hpp"
#include "foedus/compiler.hpp"
#include "foedus/cxx11.hpp"
#include "foedus/epoch.hpp"
#include "foedus/error_stack.hpp"
#include "foedus/fwd.hpp"
#include "foedus/assorted/atomic_fences.hpp"
#include "foedus/log/common_log_types.hpp"

// For log verification. Only in debug mode
#ifndef NDEBUG
#include "foedus/log/log_type_invoke.hpp"
#endif  // NDEBUG

#include "foedus/memory/fwd.hpp"
#include "foedus/storage/fwd.hpp"
#include "foedus/storage/page.hpp"
#include "foedus/storage/record.hpp"
#include "foedus/thread/fwd.hpp"
#include "foedus/thread/thread_id.hpp"
#include "foedus/xct/fwd.hpp"
#include "foedus/xct/xct_access.hpp"
#include "foedus/xct/xct_id.hpp"

namespace foedus {
namespace xct {

/**
 * @brief Represents a transaction.
 * @ingroup XCT
 * @details
 * To obtain this object, call Thread#get_current_xct().
 */
class Xct {
 public:
  enum Constants {
<<<<<<< HEAD
    kMaxNodeSets = 256,
    kFrequencyHashSize = 256,
  };


  struct KickoutInfo {
      uint32_t add_count;  // incremented every time something is added to a bin, except for when
      // that thing needed a kickout
      uint32_t kickout_count;  // incremented every time something is kicked out from a bin.
      // Note: Since we know the size of the contents in the bin, these two are very similar.
      // If we really wanted to, we could possibly combine them to one thing
      KickoutInfo() {
        add_count = 0;
        kickout_count = 0;
      }
=======
    kMaxPointerSets = 1024,
    kMaxPageVersionSets = 1024,
>>>>>>> 757490e6
  };

  Xct(Engine* engine, thread::ThreadId thread_id);

  // No copy
  Xct(const Xct& other) CXX11_FUNC_DELETE;
  Xct& operator=(const Xct& other) CXX11_FUNC_DELETE;

  void initialize(thread::ThreadId thread_id, memory::NumaCoreMemory* core_memory);

  /**
   * Begins the transaction.
   */
  void                activate(IsolationLevel isolation_level, bool schema_xct = false) {
    ASSERT_ND(!active_);
    active_ = true;
    frequency_hash_.clear();
    schema_xct_ = schema_xct;
    isolation_level_ = isolation_level;
    pointer_set_size_ = 0;
    page_version_set_size_ = 0;
    read_set_size_ = 0;
    write_set_size_ = 0;
    lock_free_write_set_size_ = 0;
  }

  /**
   * Closes the transaction.
   */
  void                deactivate() {
    ASSERT_ND(active_);
    active_ = false;
  }

  /** Returns whether the object is an active transaction. */
  bool                is_active() const { return active_; }
  /**
   * Whether the transaction is a schema-modification transaction, which issues only
   * storage create/drop/alter etc operations.
   */
  bool                is_schema_xct() const { return schema_xct_; }
  /** Returns if this transaction makes no writes. */
  bool                is_read_only() const {
    return write_set_size_ == 0 && lock_free_write_set_size_ == 0;
  }
  /** Returns the level of isolation for this transaction. */
  IsolationLevel      get_isolation_level() const { return isolation_level_; }
  /** Returns the ID of this transaction, but note that it is not issued until commit time! */
  const XctId&        get_id() const { return id_; }
  uint32_t            get_pointer_set_size() const { return pointer_set_size_; }
  uint32_t            get_page_version_set_size() const { return page_version_set_size_; }
  uint32_t            get_read_set_size() const { return read_set_size_; }
  uint32_t            get_write_set_size() const { return write_set_size_; }
  uint32_t            get_lock_free_write_set_size() const { return lock_free_write_set_size_; }
  const PointerAccess*   get_pointer_set() const { return pointer_set_; }
  const PageVersionAccess*  get_page_version_set() const { return page_version_set_; }
  XctAccess*          get_read_set()  { return read_set_; }
  WriteXctAccess*     get_write_set() { return write_set_; }
  LockFreeWriteXctAccess* get_lock_free_write_set() { return lock_free_write_set_; }
  void add_frequency(uint32_t bin, uint32_t storageid, bool caused_kickout) {
    frequency_hash_.add(bin, storageid, caused_kickout);
  }
  KickoutInfo read_frequency(uint32_t bin, uint32_t storageid) {
    return frequency_hash_.read(bin, storageid);
  }



  /**
   * @brief Called while a successful commit of read-write or schema xct to issue a new xct id.
   * @param[in,out] epoch (in) The \e minimal epoch this transaction has to be in. (out)
   * the epoch this transaction ended up with, which is epoch+1 only when it found ordinal is
   * full for the current epoch.
   * @details
   * This method issues a XctId that satisfies the following properties (see [TU13]).
   * Clarification: "larger" hereby means either a) the epoch is larger or
   * b) the epoch is same and ordinal is larger.
   * \li Larger than the most recent XctId issued for read-write transaction on this thread.
   * \li Larger than every XctId of any record read or written by this transaction.
   * \li In the \e returned(out) epoch (which is same or larger than the given(in) epoch).
   *
   * This method also advancec epoch when ordinal is full for the current epoch.
   * This method never fails.
   */
  void                issue_next_id(Epoch *epoch);

  /**
   * @brief Add the given page pointer to the pointer set of this transaction.
   * @details
   * You must call this method in the following cases;
   *  \li When following a volatile pointer that might be later swapped with the RCU protocol.
   *  \li When following a snapshot pointer except it is under a snapshot page.
   *
   * To clarify, the first case does not apply to storage types that don't swap volatile pointers.
   * So far, only \ref MASSTREE has such a swapping for root pages. All other storage types
   * thus don't have to take pointer sets for this.
   *
   * The second case doesn't apply to snapshot pointers once we follow a snapshot pointer in the
   * tree because everything is assured to be stable once we follow a snapshot pointer.
   */
  ErrorCode           add_to_pointer_set(
    const storage::VolatilePagePointer* pointer_address,
    storage::VolatilePagePointer observed);

  /**
   * The transaction that has updated the volatile pointer should not abort itself.
   * So, it calls this method to apply the version it installed.
   */
  void                overwrite_to_pointer_set(
    const storage::VolatilePagePointer* pointer_address,
    storage::VolatilePagePointer observed) ALWAYS_INLINE;

  /**
   * @brief Add the given page version to the page version set of this transaction.
   * @details
   * This is similar to pointer set. The difference is that this remembers the PageVersion
   * value we observed when we accessed the page. This can capture many more concurrency
   * issues in the page because PageVersion contains many flags and counters.
   * However, PageVersionAccess can't be used if the page itself might be swapped.
   *
   * Both PointerAccess and PageVersionAccess can be considered as "node set" in [TU2013], but
   * for a little bit different purpose.
   */
  ErrorCode           add_to_page_version_set(
    const storage::PageVersion* version_address,
    storage::PageVersion observed);

  /**
   * @brief Add the given record to the read set of this transaction.
   * @details
   * You must call this method \b BEFORE reading the data, otherwise it violates the
   * commit protocol.
   */
  ErrorCode           add_to_read_set(
    storage::Storage* storage,
    XctId observed_owner_id,
    XctId* owner_id_address) ALWAYS_INLINE;

  /**
   * @brief Add the given record to the write set of this transaction.
   */
  ErrorCode           add_to_write_set(
    storage::Storage* storage,
    XctId* owner_id_address,
    char* payload_address,
    log::RecordLogType* log_entry) ALWAYS_INLINE;

  /**
   * @brief Add the given record to the write set of this transaction.
   */
  ErrorCode           add_to_write_set(
    storage::Storage* storage,
    storage::Record* record,
    log::RecordLogType* log_entry) ALWAYS_INLINE;

  /**
   * @brief Add the given log to the lock-free write set of this transaction.
   */
  ErrorCode           add_to_lock_free_write_set(
    storage::Storage* storage,
    log::RecordLogType* log_entry);

  /**
   * @brief If this transaction is currently committing with some log to publish, this
   * gives the \e conservative estimate (although usually exact) of the commit epoch.
   * @details
   * This is used by loggers to tell if it can assume that this transaction already got a new
   * epoch or not in commit phase. If it's not the case, the logger will spin on this until
   * this returns 0 or epoch that is enough recent. Without this mechanisim, we will get a too
   * conservative value of "min(ctid_w)" (Sec 4.10 [TU2013]) when there are some threads that
   * are either idle or spending long time before/after commit.
   *
   * The transaction takes an appropriate fence before updating this value so that
   * followings are guaranteed:
   * \li When this returns 0, this transaction will not publish any more log without getting
   * recent epoch (see destructor of InCommitLogEpochGuard).
   * \li If this returns epoch-X, the transaction will never publishe a log whose epoch is less
   * than X. (this is assured by taking InCommitLogEpochGuard BEFORE the first fence in commit)
   * \li As an added guarantee, this value will be updated as soon as the commit phase ends, so
   * the logger can safely spin on this value.
   *
   * @note A similar protocol seems implemented in MIT Silo, too. See
   * how "txn_logger::advance_system_sync_epoch" updates per_thread_sync_epochs_ and
   * system_sync_epoch_. However, not quite sure about their implementation. Will ask.
   * @see InCommitLogEpochGuard
   */
  Epoch               get_in_commit_log_epoch() const {
    assorted::memory_fence_acquire();
    return in_commit_log_epoch_;
  }

  void                remember_previous_xct_id(XctId new_id) {
    ASSERT_ND(id_.before(new_id));
    id_ = new_id;
    ASSERT_ND(id_.get_ordinal() > 0);
    ASSERT_ND(id_.is_valid());
    ASSERT_ND(id_.is_status_bits_off());
  }

  /**
   * Automatically resets in_commit_log_epoch_ with appropriate fence.
   * This guards the range from a read-write transaction starts committing until it publishes
   * or discards the logs.
   * @see get_in_commit_log_epoch()
   * @see foedus::xct::XctManagerPimpl::precommit_xct_readwrite()
   */
  struct InCommitLogEpochGuard {
    InCommitLogEpochGuard(Xct *xct, Epoch current_epoch) : xct_(xct) {
      xct_->in_commit_log_epoch_ = current_epoch;
    }
    ~InCommitLogEpochGuard() {
      // prohibit reorder the change on ThreadLogBuffer#offset_committed_
      // BEFORE update to in_commit_log_epoch_. This is to satisfy the first requirement:
      // ("When this returns 0, this transaction will not publish any more log without getting
      // recent epoch").
      // Without this fence, logger can potentially miss the log that has been just published
      // with the old epoch.
      assorted::memory_fence_release();
      xct_->in_commit_log_epoch_ = Epoch(0);
      // We can also call another memory_order_release here to immediately publish it,
      // but it's anyway rare. The spinning logger will eventually get the update, so no need.
      // In non-TSO architecture, this also saves some overhead in critical path.
    }
    Xct* const xct_;
  };

  friend std::ostream& operator<<(std::ostream& o, const Xct& v);

 private:
  Engine* const engine_;

  /** Thread that owns this transaction. */
  const thread::ThreadId thread_id_;

  /**
   * Most recently issued ID of this transaction. XctID is issued at commit time,
   * so this is "previous" ID unless while or right after commit.
   */
  XctId               id_;

  /** Level of isolation for this transaction. */
  IsolationLevel      isolation_level_;


  /**
   * @brief read(bin, storageid).add_count promises to be a number at least as great as
   * |inserts - deletions| run by the thread on the specified bin number in the specified
   * storage id. read(bin, storageid).kickout_count promises to be a number at least as
   * great as # kickouts at that bin so far by the thread.
   * @details
   * Since FrequencyHash hashes several bins from various storage ids to the same
   * hash-position, it will sometimes claim that the transaction has inserted more things into
   * a given bin than it actually has. So that we can use FrequencyHash in order to know when we
   * need to do a kickout, it is important that it never claims we have inserted fewer things into
   * a bin than we actually have. In order to accomplish this, we don't decrement counters in the
   * hash table except for deletions.
   *
   * If we are inserting something into a bin, we check if the sum of the relavent add_count
   * and the number of elements in the bin is too high. If not, we increment the add_count.
   * Otherwise, we increment kick_count which is used to determine who to kick out of the bin.
   *
   */

  struct FrequencyHash{
    KickoutInfo array_[kFrequencyHashSize];
    FrequencyHash() {  // Size must be a power of two
     clear();
    }
    uint32_t hash(uint32_t a) {  // Borrowed from Wang at
      // http://www.concentric.net/~ttwang/tech/inthash.htm
      // which no longer seems to be active link
      a = (a + 0x7ed55d16) + (a << 12);
      a = (a ^ 0xc761c23c) ^ (a >> 19);
      a = (a + 0x165667b1) + (a << 5);
      a = (a + 0xd3a2646c) ^ (a << 9);
      a = (a + 0xfd7046c5) + (a << 3);
      a = (a ^ 0xb55a4f09) ^ (a >> 16);
      return a;
    }
    void add(uint32_t bin, uint32_t storageid, bool caused_kickout) {
      uint32_t bucket = (hash(bin) ^ hash(storageid)) % kFrequencyHashSize;
      if (!caused_kickout) array_[bucket].add_count++;
      if (caused_kickout) array_[bucket].kickout_count++;
    }
    KickoutInfo read(uint32_t bin, uint32_t storageid) {
      uint32_t bucket = (hash(bin) ^ hash(storageid)) % kFrequencyHashSize;
      return array_[bucket];
    }
    void clear() {
      for (int x = 0; x < kFrequencyHashSize; x++) array_[x] = KickoutInfo();
    }
  };

  FrequencyHash frequency_hash_;

  /** Whether the object is an active transaction. */
  bool                active_;

  /**
   * Whether the transaction is a schema-modification transaction, which issues only
   * storage create/drop/alter etc operations.
   */
  bool                schema_xct_;

  XctAccess*          read_set_;
  uint32_t            read_set_size_;
  uint32_t            max_read_set_size_;

  WriteXctAccess*     write_set_;
  uint32_t            write_set_size_;
  uint32_t            max_write_set_size_;

  LockFreeWriteXctAccess* lock_free_write_set_;
  uint32_t                lock_free_write_set_size_;
  uint32_t                max_lock_free_write_set_size_;

  // @todo we also need a special lock_free read set just for scanning xct on sequential storage.
  // it should check if the biggest XctId the scanner read is still the biggest XctId in the list.
  // we can easily implement it by remembering "safe" page to resume search, or just remembering
  // tail (abort if tail has changed), and then reading all record in the page.
  // as we don't have scanning accesses to sequential storage yet, low priority.

  // pointer set should be much smaller than others, so have it as an array.
  PointerAccess       pointer_set_[kMaxPointerSets];
  uint32_t            pointer_set_size_;

  // same above
  PageVersionAccess   page_version_set_[kMaxPageVersionSets];
  uint32_t            page_version_set_size_;

  /** @copydoc get_in_commit_log_epoch() */
  Epoch               in_commit_log_epoch_;
};


inline ErrorCode Xct::add_to_pointer_set(
  const storage::VolatilePagePointer* pointer_address,
  storage::VolatilePagePointer observed) {
  ASSERT_ND(!schema_xct_);
  ASSERT_ND(pointer_address);
  if (isolation_level_ != kSerializable) {
    return kErrorCodeOk;
  }

  // TODO(Hideaki) even though pointer set should be small, we don't want sequential search
  // everytime. but insertion sort requires shifting. mmm.
  for (uint32_t i = 0; i < pointer_set_size_; ++i) {
    if (pointer_set_[i].address_ == pointer_address) {
      pointer_set_[i].observed_ = observed;
      return kErrorCodeOk;
    }
  }

  if (UNLIKELY(pointer_set_size_ >= kMaxPointerSets)) {
    return kErrorCodeXctPointerSetOverflow;
  }

  // no need for fence. the observed pointer itself is the only data to verify
  pointer_set_[pointer_set_size_].address_ = pointer_address;
  pointer_set_[pointer_set_size_].observed_ = observed;
  ++pointer_set_size_;
  return kErrorCodeOk;
}

inline void Xct::overwrite_to_pointer_set(
  const storage::VolatilePagePointer* pointer_address,
  storage::VolatilePagePointer observed) {
  ASSERT_ND(!schema_xct_);
  ASSERT_ND(pointer_address);
  if (isolation_level_ != kSerializable) {
    return;
  }

  for (uint32_t i = 0; i < pointer_set_size_; ++i) {
    if (pointer_set_[i].address_ == pointer_address) {
      pointer_set_[i].observed_ = observed;
      return;
    }
  }
}

inline ErrorCode Xct::add_to_page_version_set(
  const storage::PageVersion* version_address,
  storage::PageVersion observed) {
  ASSERT_ND(!schema_xct_);
  ASSERT_ND(version_address);
  if (isolation_level_ != kSerializable) {
    return kErrorCodeOk;
  } else if (UNLIKELY(page_version_set_size_ >= kMaxPointerSets)) {
    return kErrorCodeXctPageVersionSetOverflow;
  }

  page_version_set_[page_version_set_size_].address_ = version_address;
  page_version_set_[page_version_set_size_].observed_ = observed;
  ++page_version_set_size_;
  return kErrorCodeOk;
}

inline ErrorCode Xct::add_to_read_set(
  storage::Storage* storage,
  XctId observed_owner_id,
  XctId* owner_id_address) {
  ASSERT_ND(!schema_xct_);
  ASSERT_ND(storage);
  ASSERT_ND(owner_id_address);
  ASSERT_ND(!observed_owner_id.is_keylocked());
  // TODO(Hideaki) callers should check if it's a snapshot page. or should we check here?
  if (isolation_level_ != kSerializable) {
    return kErrorCodeOk;
  } else if (UNLIKELY(read_set_size_ >= max_read_set_size_)) {
    return kErrorCodeXctReadSetOverflow;
  }
  read_set_[read_set_size_].storage_ = storage;
  read_set_[read_set_size_].owner_id_address_ = owner_id_address;
  read_set_[read_set_size_].observed_owner_id_ = observed_owner_id;
  ++read_set_size_;
  return kErrorCodeOk;
}

inline ErrorCode Xct::add_to_write_set(
  storage::Storage* storage,
  XctId* owner_id_address,
  char* payload_address,
  log::RecordLogType* log_entry) {
  ASSERT_ND(!schema_xct_);
  ASSERT_ND(storage);
  ASSERT_ND(owner_id_address);
  ASSERT_ND(payload_address);
  ASSERT_ND(log_entry);
  if (UNLIKELY(write_set_size_ >= max_write_set_size_)) {
    return kErrorCodeXctWriteSetOverflow;
  }

#ifndef NDEBUG
  log::invoke_assert_valid(log_entry);
#endif  // NDEBUG

  write_set_[write_set_size_].storage_ = storage;
  write_set_[write_set_size_].owner_id_address_ = owner_id_address;
  write_set_[write_set_size_].payload_address_ = payload_address;
  write_set_[write_set_size_].log_entry_ = log_entry;
  ++write_set_size_;
  return kErrorCodeOk;
}

inline ErrorCode Xct::add_to_write_set(
  storage::Storage* storage,
  storage::Record* record,
  log::RecordLogType* log_entry) {
  return add_to_write_set(storage, &record->owner_id_, record->payload_, log_entry);
}

inline ErrorCode Xct::add_to_lock_free_write_set(
  storage::Storage* storage,
  log::RecordLogType* log_entry) {
  ASSERT_ND(!schema_xct_);
  ASSERT_ND(storage);
  ASSERT_ND(log_entry);
  if (UNLIKELY(lock_free_write_set_size_ >= max_lock_free_write_set_size_)) {
    return kErrorCodeXctWriteSetOverflow;
  }

#ifndef NDEBUG
  log::invoke_assert_valid(log_entry);
#endif  // NDEBUG

  lock_free_write_set_[lock_free_write_set_size_].storage_ = storage;
  lock_free_write_set_[lock_free_write_set_size_].log_entry_ = log_entry;
  ++lock_free_write_set_size_;
  return kErrorCodeOk;
}

}  // namespace xct
}  // namespace foedus
#endif  // FOEDUS_XCT_XCT_HPP_<|MERGE_RESOLUTION|>--- conflicted
+++ resolved
@@ -44,8 +44,8 @@
 class Xct {
  public:
   enum Constants {
-<<<<<<< HEAD
-    kMaxNodeSets = 256,
+    kMaxPointerSets = 1024,
+    kMaxPageVersionSets = 1024,
     kFrequencyHashSize = 256,
   };
 
@@ -60,10 +60,6 @@
         add_count = 0;
         kickout_count = 0;
       }
-=======
-    kMaxPointerSets = 1024,
-    kMaxPageVersionSets = 1024,
->>>>>>> 757490e6
   };
 
   Xct(Engine* engine, thread::ThreadId thread_id);
