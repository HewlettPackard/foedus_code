/*
 * Copyright (c) 2014, Hewlett-Packard Development Company, LP.
 * The license and distribution terms for this file are placed in LICENSE.txt.
 */
#include "foedus/storage/hash/hash_storage_pimpl.hpp"

#include <xmmintrin.h>
#include <glog/logging.h>

#include <cstring>
#include <string>
#include <vector>

#include "foedus/engine.hpp"
#include "foedus/assorted/assorted_func.hpp"
#include "foedus/assorted/raw_atomics.hpp"
#include "foedus/debugging/stop_watch.hpp"
#include "foedus/log/log_type.hpp"
#include "foedus/log/thread_log_buffer_impl.hpp"
#include "foedus/memory/engine_memory.hpp"
#include "foedus/memory/memory_id.hpp"
#include "foedus/memory/numa_core_memory.hpp"
#include "foedus/memory/numa_node_memory.hpp"
#include "foedus/memory/page_pool.hpp"
#include "foedus/storage/record.hpp"
#include "foedus/storage/storage_manager.hpp"
#include "foedus/storage/storage_manager_pimpl.hpp"
#include "foedus/storage/hash/hash_cuckoo.hpp"
#include "foedus/storage/hash/hash_id.hpp"
#include "foedus/storage/hash/hash_log_types.hpp"
#include "foedus/storage/hash/hash_metadata.hpp"
#include "foedus/storage/hash/hash_page_impl.hpp"
#include "foedus/storage/hash/hash_storage.hpp"
#include "foedus/thread/thread.hpp"
#include "foedus/xct/xct.hpp"
#include "foedus/xct/xct_inl.hpp"
#include "foedus/xct/xct_manager.hpp"

namespace foedus {
namespace storage {
namespace hash {

// Defines HashStorage methods so that we can inline implementation calls
bool        HashStorage::is_initialized()   const  { return pimpl_->is_initialized(); }
bool        HashStorage::exists()           const  { return pimpl_->exist_; }
StorageId   HashStorage::get_id()           const  { return pimpl_->metadata_.id_; }
const std::string& HashStorage::get_name()  const  { return pimpl_->metadata_.name_; }
const Metadata* HashStorage::get_metadata() const  { return &pimpl_->metadata_; }
const HashMetadata* HashStorage::get_hash_metadata() const  { return &pimpl_->metadata_; }

ErrorCode HashStorage::get_record(
  thread::Thread* context,
  const void* key,
  uint16_t key_length,
  void* payload,
  uint16_t* payload_capacity) {
  return pimpl_->get_record(context, key, key_length, payload, payload_capacity);
}

ErrorCode HashStorage::get_record_part(
  thread::Thread* context,
  const void* key,
  uint16_t key_length,
  void* payload,
  uint16_t payload_offset,
  uint16_t payload_count) {
  return pimpl_->get_record_part(context, key, key_length, payload, payload_offset, payload_count);
}

ErrorCode HashStorage::insert_record(
  thread::Thread* context,
  const void* key,
  uint16_t key_length,
  const void* payload,
  uint16_t payload_count) {
  return pimpl_->insert_record(context, key, key_length, payload, payload_count);
}

ErrorCode HashStorage::delete_record(
  thread::Thread* context,
  const void* key,
  uint16_t key_length) {
  return pimpl_->delete_record(context, key, key_length);
}

ErrorCode HashStorage::overwrite_record(
  thread::Thread* context,
  const void* key,
  uint16_t key_length,
  const void* payload,
  uint16_t payload_offset,
  uint16_t payload_count) {
  return pimpl_->overwrite_record(context, key, key_length, payload, payload_offset, payload_count);
}

void HashStorage::apply_delete_record(
  thread::Thread* context,
  const HashDeleteLogType* log_entry,
  Record* record) {
  pimpl_->apply_delete_record(context, log_entry, record);
}

void HashStorage::apply_insert_record(
  thread::Thread* context,
  const HashInsertLogType* log_entry,
  Record* record) {
  pimpl_->apply_insert_record(context, log_entry, record);
}

HashStoragePimpl::HashStoragePimpl(Engine* engine, HashStorage* holder,
                   const HashMetadata &metadata, bool create)
  : engine_(engine),
  holder_(holder),
  metadata_(metadata),
  root_page_(nullptr),
  exist_(!create) {
  ASSERT_ND(create || metadata.id_ > 0);
  ASSERT_ND(metadata.name_.size() > 0);
  root_page_pointer_.snapshot_pointer_ = metadata.root_snapshot_page_id_;
  root_page_pointer_.volatile_pointer_.word = 0;
}

ErrorStack HashStoragePimpl::initialize_once() {
  LOG(INFO) << "Initializing an hash-storage " << *holder_ << " exists=" << exist_;
  bin_count_ = 1ULL << metadata_.bin_bits_;
  bin_pages_ = assorted::int_div_ceil(bin_count_, kBinsPerPage);
  root_pages_ = assorted::int_div_ceil(bin_pages_, kHashRootPageFanout);
  ASSERT_ND(root_pages_ >= 1);
  LOG(INFO) << "bin_count=" << bin_count_ << ", bin_pages=" << bin_pages_
    << ", root_pages=" << root_pages_;
  if (root_pages_ > kHashRootPageFanout) {
    // we don't assume this case so far. kHashRootPageFanout^2 * 4kb just for bin pages...
    LOG(FATAL) << "more than 2 levels root page in hash?? that's too big!" << *holder_;
  }
  if (exist_) {
    // initialize root_page_
  }
  return kRetOk;
}

void HashStoragePimpl::release_pages_recursive_root(
  memory::PageReleaseBatch* batch,
  HashRootPage* page,
  VolatilePagePointer volatile_page_id) {
  // child is bin page
  const memory::GlobalVolatilePageResolver& page_resolver
    = engine_->get_memory_manager().get_global_volatile_page_resolver();
  for (uint32_t i = 0; i < kHashRootPageFanout; ++i) {
    DualPagePointer &child_pointer = page->pointer(i);
    VolatilePagePointer child_page_id = child_pointer.volatile_pointer_;
    if (child_page_id.components.offset != 0) {
      HashBinPage* child_page = reinterpret_cast<HashBinPage*>(
        page_resolver.resolve_offset(child_page_id));
      release_pages_recursive_bin(batch, child_page, child_page_id);
      child_pointer.volatile_pointer_.word = 0;
    }
  }
  batch->release(volatile_page_id);
}

void HashStoragePimpl::release_pages_recursive_bin(
  memory::PageReleaseBatch* batch,
  HashBinPage* page,
  VolatilePagePointer volatile_page_id) {
  ASSERT_ND(volatile_page_id.components.offset != 0);
  const memory::GlobalVolatilePageResolver& page_resolver
    = engine_->get_memory_manager().get_global_volatile_page_resolver();
  for (uint16_t i = 0; i < kBinsPerPage; ++i) {
    DualPagePointer &child_pointer = page->bin(i).data_pointer_;
    VolatilePagePointer child_page_id = child_pointer.volatile_pointer_;
    if (child_page_id.components.offset != 0) {
      // then recurse
      HashDataPage* child_page = reinterpret_cast<HashDataPage*>(
        page_resolver.resolve_offset(child_page_id));
      release_pages_recursive_data(batch, child_page, child_page_id);
      child_pointer.volatile_pointer_.word = 0;
    }
  }
  batch->release(volatile_page_id);
}
void HashStoragePimpl::release_pages_recursive_data(
  memory::PageReleaseBatch* batch,
  HashDataPage* page,
  VolatilePagePointer volatile_page_id) {
  ASSERT_ND(volatile_page_id.components.offset != 0);
  const memory::GlobalVolatilePageResolver& page_resolver
    = engine_->get_memory_manager().get_global_volatile_page_resolver();

  DualPagePointer &next_pointer = page->next_page();
  VolatilePagePointer next_page_id = next_pointer.volatile_pointer_;
  if (next_page_id.components.offset != 0) {
    // then recurse
    HashDataPage* child_page = reinterpret_cast<HashDataPage*>(
      page_resolver.resolve_offset(next_page_id));
    release_pages_recursive_data(batch, child_page, next_page_id);
    next_pointer.volatile_pointer_.word = 0;
  }
  batch->release(volatile_page_id);
}

ErrorStack HashStoragePimpl::uninitialize_once() {
  LOG(INFO) << "Uninitializing an hash-storage " << *holder_;
  if (root_page_) {
    LOG(INFO) << "Releasing all in-memory pages...";
    const memory::GlobalVolatilePageResolver& page_resolver
      = engine_->get_memory_manager().get_global_volatile_page_resolver();
    memory::PageReleaseBatch release_batch(engine_);
    VolatilePagePointer root_id = root_page_pointer_.volatile_pointer_;
    if (root_pages_ == 1) {
      release_pages_recursive_root(&release_batch, root_page_, root_id);
    } else {
      // child is still a root page, which should be always in-memory
      for (uint32_t i = 0; i < kHashRootPageFanout; ++i) {
        DualPagePointer &child_pointer = root_page_->pointer(i);
        VolatilePagePointer child_page_id = child_pointer.volatile_pointer_;
        ASSERT_ND(child_page_id.components.offset != 0);
        HashRootPage* child_page = reinterpret_cast<HashRootPage*>(
          page_resolver.resolve_offset(child_page_id));
        release_pages_recursive_root(&release_batch, child_page, child_page_id);
      }
      release_batch.release(root_id);
    }
    release_batch.release_all();
    root_page_ = nullptr;
    root_page_pointer_.volatile_pointer_.word = 0;
  }
  return kRetOk;
}


ErrorStack HashStoragePimpl::create(thread::Thread* context) {
  if (exist_) {
    LOG(ERROR) << "This hash-storage already exists: " << *holder_;
    return ERROR_STACK(kErrorCodeStrAlreadyExists);
  }

  LOG(INFO) << "Newly creating an hash-storage " << *holder_;

  // small number of root pages. we should at least have that many free pages.
  // so far grab all of them from this context. no round robbin
  memory::NumaCoreMemory* memory = context->get_thread_memory();
  const memory::LocalPageResolver &local_resolver = context->get_local_volatile_page_resolver();

  // root of root
  memory::PagePoolOffset root_offset = memory->grab_free_volatile_page();
  ASSERT_ND(root_offset);
  root_page_ = reinterpret_cast<HashRootPage*>(local_resolver.resolve_offset(root_offset));
  root_page_pointer_.snapshot_pointer_ = 0;
  root_page_pointer_.volatile_pointer_ = combine_volatile_page_pointer(
    context->get_numa_node(),
    0,
    0,
    root_offset);
  root_page_->initialize_volatile_page(
    metadata_.id_,
    root_page_pointer_.volatile_pointer_,
    nullptr);
  if (root_pages_ > 1) {
    for (uint16_t i = 0; i < root_pages_; ++i) {
      memory::PagePoolOffset offset = memory->grab_free_volatile_page();
      ASSERT_ND(offset);
      HashRootPage* page = reinterpret_cast<HashRootPage*>(local_resolver.resolve_offset(offset));
      VolatilePagePointer pointer = combine_volatile_page_pointer(
        context->get_numa_node(),
        0,
        0,
        offset);
      page->initialize_volatile_page(metadata_.id_, pointer, root_page_);
      root_page_->pointer(i).volatile_pointer_ = pointer;
    }
  }

  LOG(INFO) << "Newly created an hash-storage " << *holder_;
  exist_ = true;
  engine_->get_storage_manager().get_pimpl()->register_storage(holder_);
  return kRetOk;
}

ErrorCode HashStoragePimpl::get_record(
  thread::Thread* context,
  const void* key,
  uint16_t key_length,
  void* payload,
  uint16_t* payload_capacity) {
  HashCombo combo(key, key_length, metadata_.bin_bits_);
  CHECK_ERROR_CODE(lookup_bin(context, false, &combo));
  DVLOG(3) << "get_hash: hash=" << combo;
  CHECK_ERROR_CODE(locate_record(context, key, key_length, &combo));

  if (combo.record_) {
    // we already added to read set, so the only remaining thing is to read payload
    if (combo.payload_length_ > *payload_capacity) {
      // buffer too small
      DVLOG(0) << "buffer too small??" << combo;
      *payload_capacity = combo.payload_length_;
      return kErrorCodeStrTooSmallPayloadBuffer;
    }
    *payload_capacity = combo.payload_length_;
    std::memcpy(payload, combo.record_->payload_ + key_length, combo.payload_length_);
    return kErrorCodeOk;
  } else {
    // not found
    // TODO(Hideaki) Add the mod counter to a special read set
    return kErrorCodeStrKeyNotFound;
  }
}

ErrorCode HashStoragePimpl::get_record_part(
  thread::Thread* context,
  const void* key,
  uint16_t key_length,
  void* payload,
  uint16_t payload_offset,
  uint16_t payload_count) {
  HashCombo combo(key, key_length, metadata_.bin_bits_);
  CHECK_ERROR_CODE(lookup_bin(context, false, &combo));
  DVLOG(3) << "get_hash_part: hash=" << combo;
  CHECK_ERROR_CODE(locate_record(context, key, key_length, &combo));

  if (combo.record_) {
    if (combo.payload_length_ < payload_offset + payload_count) {
      LOG(WARNING) << "short record " << combo;  // probably this is a rare error. so warn.
      return kErrorCodeStrTooShortPayload;
    }
    std::memcpy(payload, combo.record_->payload_ + key_length + payload_offset, payload_count);
    return kErrorCodeOk;
  } else {
    // TODO(Hideaki) Add the mod counter to a special read set
    return kErrorCodeStrKeyNotFound;
  }
}

ErrorCode HashStoragePimpl::make_room(
// TODO(Bill) Will go horribly wrong if we come back to a position at which we have already been
// TODO(Bill) Add case where the path is considered too long.
  thread::Thread* context,
  HashDataPage* data_page) {
  if (data_page -> get_record_count() == kMaxEntriesPerBin) {
    uint16_t pick = rand() % kMaxEntriesPerBin;  // TODO(Bill) Need to initialize seed
    uint16_t key_length = data_page->slot(pick).key_length_;
    uint32_t offset = data_page->slot(pick).offset_;
    Record* kickrec = data_page->interpret_record(offset);
    char* key = kickrec->payload_;
    HashCombo combo(key, key_length, metadata_.bin_bits_);
    CHECK_ERROR_CODE(lookup_bin(context, &combo));
    HashDataPage* other_page = combo.data_pages_[0];
    if (other_page == data_page) {
      other_page = combo.data_pages_[1];
    }
    make_room(context, other_page);
    delete_record(context, key, key_length);
    uint8_t choice = (combo.data_pages_[0] == other_page) ? 0 : 1;
    insert_record_chosen_bin(context, key, key_length,
                             kickrec->payload_,
                             combo.payload_length_ ,
                             choice, combo);
  }
  return kErrorCodeOk;
}


ErrorCode HashStoragePimpl::insert_record_chosen_bin(
  thread::Thread* context,
  const void* key,
  uint16_t key_length,
  const void* payload,
<<<<<<< HEAD
  uint16_t payload_count,
  uint8_t choice,
  HashCombo combo) {
  // TODO(Hideaki) if the bin/data page is a snapshot or does not exist, we have to install
  // a new volatile page. also, we need to physically create a record.
  HashDataPage* data_page = combo.data_pages_[choice];
=======
  uint16_t payload_count) {
  HashCombo combo(key, key_length, metadata_.bin_bits_);
  CHECK_ERROR_CODE(lookup_bin(context, true, &combo));
  DVLOG(3) << "insert_hash: hash=" << combo;
  CHECK_ERROR_CODE(locate_record(context, key, key_length, &combo));

  if (combo.record_) {
    return kErrorCodeStrKeyAlreadyExists;
  }

  // okay, the key doesn't exist in either bin.
  // which one to install?
  bool bin1;
  if (combo.data_pages_[0] == nullptr) {
    // bin1 page doesnt exist, so empty. perfect for balancing.
    bin1 = true;
  } else if (combo.data_pages_[1] == nullptr) {
    bin1 = false;  // for same reason
  } else {
    // if both exist, compare the record count. add to less full bin for balancing
    bin1 = (combo.data_pages_[0]->get_record_count() <= combo.data_pages_[1]->get_record_count());
  }
  uint8_t choice = bin1 ? 0 : 1;

  // lookup_bin should have already created volatile pages for both cases
>>>>>>> a5191fc0
  HashBinPage* bin_page = combo.bin_pages_[choice];
  ASSERT_ND(bin_page && !bin_page->header().snapshot_);
  HashDataPage* data_page = combo.data_pages_[choice];
  ASSERT_ND(data_page && !data_page->header().snapshot_);

  uint16_t log_length = HashInsertLogType::calculate_log_length(key_length, payload_count);
  HashInsertLogType* log_entry = reinterpret_cast<HashInsertLogType*>(
    context->get_thread_log_buffer().reserve_new_log(log_length));
<<<<<<< HEAD
  log_entry->populate(metadata_.id_, key, key_length, (choice == 1), payload, payload_count);
=======
  log_entry->populate(metadata_.id_, key, key_length, bin1, combo.tag_, payload, payload_count);
>>>>>>> a5191fc0
  Record* page_lock_record = reinterpret_cast<Record*>(&(data_page->page_owner()));
  return context->get_current_xct().add_to_write_set(holder_, page_lock_record, log_entry);
}


ErrorCode HashStoragePimpl::insert_record(
  thread::Thread* context,
  const char* key,
  uint16_t key_length,
  const void* payload,
  uint16_t payload_count) {
  HashCombo combo(key, key_length, metadata_.bin_bits_);
  CHECK_ERROR_CODE(lookup_bin(context, &combo));
  DVLOG(3) << "insert_hash: hash=" << combo;
  CHECK_ERROR_CODE(locate_record(context, key, key_length, &combo))

  if (combo.record_) {
    // TODO(Hideaki) Add the mod counter to a special read set
    return kErrorCodeStrKeyAlreadyExists;
  }

  // okay, the key doesn't exist in either bin.
  // which one to install? /
  bool bin1;
  if (combo.data_pages_[0] == nullptr) {
    // bin1 page doesnt exist, so empty. perfect for balancing.
    bin1 = true;
  } else if (combo.data_pages_[1] == nullptr) {
    bin1 = false;  // for same reason
  } else {
    // if both exist, compare the record count. add to less full bin for balancing
    bin1 = (combo.data_pages_[0]->get_record_count() <= combo.data_pages_[1]->get_record_count());
  }
  uint8_t choice = bin1 ? 0 : 1;

  // TODO(Hideaki) if the bin/data page is a snapshot or does not exist, we have to install
  // a new volatile page. also, we need to physically create a record.
  HashDataPage* data_page = combo.data_pages_[choice];
  if (data_page->get_record_count() == kMaxEntriesPerBin) make_room(context, data_page);
  insert_record_chosen_bin(context, key, key_length, payload, payload_count, choice, combo);

//   HashBinPage* bin_page = combo.bin_pages_[choice];
//   if (data_page == nullptr || data_page->header().snapshot_) {
//     if (bin_page == nullptr || bin_page->header().snapshot_) {
//       // bin page too
//       uint16_t pointer_index;
//       HashRootPage* boundary = lookup_boundary_root(context, combo.bins_[choice], &pointer_index);
//       DualPagePointer& pointer = boundary->pointer(pointer_index);
//       storage::VolatilePagePointer cur_pointer = pointer.volatile_pointer_;
//       // TODO(Hideaki) the following must be refactored to a method
//       if (pointer.snapshot_pointer_ != 0) {
//         CHECK_ERROR_CODE(context->install_a_volatile_page(
//           &pointer,
//           reinterpret_cast<Page*>(boundary),
//           reinterpret_cast<Page**>(&bin_page)));
//       } else {
//         memory::PagePoolOffset offset = context->get_thread_memory()->grab_free_volatile_page();
//         if (UNLIKELY(offset == 0)) {
//           return kErrorCodeMemoryNoFreePages;
//         }
//         bin_page = reinterpret_cast<HashBinPage*>(
//           context->get_local_volatile_page_resolver().resolve_offset(offset));
//         VolatilePagePointer new_pointer
//           = combine_volatile_page_pointer(context->get_numa_node(), 0, 1, offset);
//         bin_page->initialize_page(
//           metadata_.id_,
//           new_pointer.word,
//           combo.bins_[choice] / kBinsPerPage * kBinsPerPage,
//           combo.bins_[choice] / kBinsPerPage * kBinsPerPage + kBinsPerPage);
//         if (assorted::raw_atomic_compare_exchange_strong<uint64_t>(
//           &(pointer.volatile_pointer_.word),
//           &(cur_pointer.word),
//           new_pointer.word)) {
//           // good
//         } else {
//           // Then there must be a new page installed by someone else.
//           context->get_thread_memory()->release_free_volatile_page(offset);
//           ASSERT_ND(pointer.volatile_pointer_.components.offset != 0);
//           bin_page = reinterpret_cast<HashBinPage*>(
//             context->get_global_volatile_page_resolver().resolve_offset(cur_pointer));
//         }
//       }
//     }
//     // TODO(Hideaki) again, refactor
//     DualPagePointer& pointer = bin_page->bin(combo.bins_[choice] % kBinsPerPage).data_pointer_;
//     storage::VolatilePagePointer cur_pointer = pointer.volatile_pointer_;
//     if (pointer.snapshot_pointer_ != 0) {
//       CHECK_ERROR_CODE(context->install_a_volatile_page(
//         &pointer,
//         reinterpret_cast<Page*>(bin_page),
//         reinterpret_cast<Page**>(&data_page)));
//     } else {
//       memory::PagePoolOffset offset = context->get_thread_memory()->grab_free_volatile_page();
//       if (UNLIKELY(offset == 0)) {
//         return kErrorCodeMemoryNoFreePages;
//       }
//       data_page = reinterpret_cast<HashDataPage*>(
//         context->get_local_volatile_page_resolver().resolve_offset(offset));
//       VolatilePagePointer new_pointer
//         = combine_volatile_page_pointer(context->get_numa_node(), 0, 1, offset);
//       data_page->initialize_page(metadata_.id_, new_pointer.word, combo.bins_[choice]);
//       if (assorted::raw_atomic_compare_exchange_strong<uint64_t>(
//         &(pointer.volatile_pointer_.word),
//         &(cur_pointer.word),
//         new_pointer.word)) {
//         // good
//       } else {
//         // Then there must be a new page installed by someone else.
//         context->get_thread_memory()->release_free_volatile_page(offset);
//         ASSERT_ND(pointer.volatile_pointer_.components.offset != 0);
//         data_page = reinterpret_cast<HashDataPage*>(
//           context->get_global_volatile_page_resolver().resolve_offset(cur_pointer));
//       }
//     }
//   }
//
//   ASSERT_ND(bin_page && !bin_page->header().snapshot_);
//   ASSERT_ND(data_page && !data_page->header().snapshot_);
//
//   uint16_t log_length = HashInsertLogType::calculate_log_length(key_length, payload_count);
//   HashInsertLogType* log_entry = reinterpret_cast<HashInsertLogType*>(
//     context->get_thread_log_buffer().reserve_new_log(log_length));
//   log_entry->populate(metadata_.id_, key, key_length, bin1, payload, payload_count);
//   Record* page_lock_record = reinterpret_cast<Record*>(&(data_page->page_owner()));
//   return context->get_current_xct().add_to_write_set(holder_, page_lock_record, log_entry);
}

ErrorCode HashStoragePimpl::delete_record(
  thread::Thread* context,
  const void* key,
  uint16_t key_length) {
  HashCombo combo(key, key_length, metadata_.bin_bits_);
  CHECK_ERROR_CODE(lookup_bin(context, true, &combo));
  DVLOG(3) << "delete_hash: hash=" << combo;
  CHECK_ERROR_CODE(locate_record(context, key, key_length, &combo));

  if (combo.record_ == nullptr) {
    // TODO(Hideaki) Add the mod counter to a special read set
    return kErrorCodeStrKeyNotFound;
  }

#ifndef NDEBUG
  HashBinPage* bin_page = combo.bin_pages_[combo.record_bin1_ ? 0 : 1];
  ASSERT_ND(bin_page && !bin_page->header().snapshot_);
  HashDataPage* data_page = combo.data_pages_[combo.record_bin1_ ? 0 : 1];
  ASSERT_ND(data_page && !data_page->header().snapshot_);
#endif  // NDEBUG

  uint16_t log_length = HashDeleteLogType::calculate_log_length(key_length);
  HashDeleteLogType* log_entry = reinterpret_cast<HashDeleteLogType*>(
    context->get_thread_log_buffer().reserve_new_log(log_length));
  log_entry->populate(metadata_.id_, key, key_length, combo.record_bin1_, combo.record_slot_);
  return context->get_current_xct().add_to_write_set(holder_, combo.record_, log_entry);
}

ErrorCode HashStoragePimpl::overwrite_record(
  thread::Thread* context ,
  const void* key,
  uint16_t key_length,
  const void* payload,
  uint16_t payload_offset,
  uint16_t payload_count) {
  HashCombo combo(key, key_length, metadata_.bin_bits_);
  CHECK_ERROR_CODE(lookup_bin(context, true, &combo));
  DVLOG(3) << "overwrite_hash: hash=" << combo;
  CHECK_ERROR_CODE(locate_record(context, key, key_length, &combo));

  if (combo.record_ == nullptr) {
    // TODO(Hideaki) Add the mod counter to a special read set
    return kErrorCodeStrKeyNotFound;
  }

  if (combo.payload_length_ < payload_offset + payload_count) {
    LOG(WARNING) << "short record " << combo;  // probably this is a rare error. so warn.
    return kErrorCodeStrTooShortPayload;
  }

#ifndef NDEBUG
  HashBinPage* bin_page = combo.bin_pages_[combo.record_bin1_ ? 0 : 1];
  ASSERT_ND(bin_page && !bin_page->header().snapshot_);
  HashDataPage* data_page = combo.data_pages_[combo.record_bin1_ ? 0 : 1];
  ASSERT_ND(data_page && !data_page->header().snapshot_);
#endif  // NDEBUG

  uint16_t log_length = HashOverwriteLogType::calculate_log_length(key_length, payload_count);
  HashOverwriteLogType* log_entry = reinterpret_cast<HashOverwriteLogType*>(
    context->get_thread_log_buffer().reserve_new_log(log_length));
  log_entry->populate(
    metadata_.id_,
    key,
    key_length,
    combo.record_bin1_,
    combo.record_slot_,
    payload,
    payload_offset,
    payload_count);
  return context->get_current_xct().add_to_write_set(holder_, combo.record_, log_entry);
}

inline HashDataPage* to_page(Record* record) {
  // super-dirty way to obtain Page the record belongs to.
  // because all pages are 4kb aligned, we can just divide and multiply.
  uintptr_t int_address = reinterpret_cast<uintptr_t>(reinterpret_cast<void*>(record));
  uint64_t aligned_address = static_cast<uint64_t>(int_address) / kPageSize * kPageSize;
  return reinterpret_cast<HashDataPage*>(
    reinterpret_cast<void*>(reinterpret_cast<uintptr_t>(aligned_address)));
}

void HashStoragePimpl::apply_insert_record(
  thread::Thread* /*context*/,
  const HashInsertLogType* log_entry,
  Record* record) {
  HashDataPage* data_page = to_page(record);
  ASSERT_ND(!data_page->header().snapshot_);
  uint64_t bin = data_page->get_bin();
  HashBinPage* bin_page = reinterpret_cast<HashBinPage*>(data_page->header().volatile_parent_);
  ASSERT_ND(bin_page);
  ASSERT_ND(!bin_page->header().snapshot_);
  HashBinPage::Bin& the_bin = bin_page->bin(bin % kBinsPerPage);

#ifndef NDEBUG
  HashCombo combo(log_entry->data_, log_entry->key_length_, metadata_.bin_bits_);
  ASSERT_ND(bin == combo.bins_[log_entry->bin1_ ? 0 : 1]);
  ASSERT_ND(log_entry->hashtag_ == combo.tag_);
#endif  // NDEBUG

  // install the tag and increment the bin page's mod counter first.
  // we do this first, so there might be false positives. but there is no serializability violation.
  uint16_t slot = data_page->find_empty_slot(log_entry->key_length_, log_entry->payload_count_);
  the_bin.tags_[slot] = log_entry->hashtag_;
  assorted::raw_atomic_fetch_add<uint16_t>(&the_bin.mod_counter_, 1U);
  data_page->add_record(
    log_entry->header_.xct_id_,
    slot,
    log_entry->key_length_,
    log_entry->payload_count_,
    log_entry->data_);
}

void HashStoragePimpl::apply_delete_record(
  thread::Thread* /*context*/,
  const HashDeleteLogType* log_entry,
  Record* record) {
  HashDataPage* data_page = to_page(record);
  ASSERT_ND(!data_page->header().snapshot_);
  uint64_t bin = data_page->get_bin();
  HashBinPage* bin_page = reinterpret_cast<HashBinPage*>(data_page->header().volatile_parent_);
  ASSERT_ND(bin_page);
  ASSERT_ND(!bin_page->header().snapshot_);
  HashBinPage::Bin& the_bin = bin_page->bin(bin % kBinsPerPage);

#ifndef NDEBUG
  HashCombo combo(log_entry->data_, log_entry->key_length_, metadata_.bin_bits_);
  ASSERT_ND(bin == combo.bins_[log_entry->bin1_ ? 0 : 1]);
#endif  // NDEBUG

  uint16_t slot = log_entry->slot_;
  // We are deleting this record, so it should be locked
  ASSERT_ND(data_page->get_record_count() > slot);
  ASSERT_ND(data_page->interpret_record(slot)->owner_id_.is_keylocked());
  ASSERT_ND((data_page->slot(slot).flags_ & HashDataPage::kFlagDeleted) == 0);
  data_page->slot(slot).flags_ |= HashDataPage::kFlagDeleted;

  // we also remove tag from bin page. this happens AFTER physically deleting it with fence.
  // this protocol makes sure it's safe, although there might be false positive.
  assorted::memory_fence_release();
  the_bin.tags_[slot] = 0;
}


inline HashRootPage* HashStoragePimpl::lookup_boundary_root(
  thread::Thread* context,
  uint64_t bin,
  uint16_t* pointer_index) {
  uint64_t bin_page = bin / kBinsPerPage;
  ASSERT_ND(bin_page <= kHashRootPageFanout);
  if (root_pages_ == 1) {
    *pointer_index = bin_page;
    return root_page_;
  } else {
    uint64_t child_root = bin_page / kHashRootPageFanout;
    VolatilePagePointer pointer = root_page_->pointer(child_root).volatile_pointer_;
    ASSERT_ND(pointer.components.offset != 0);
    *pointer_index = bin_page % kHashRootPageFanout;
    return reinterpret_cast<HashRootPage*>(
      context->get_global_volatile_page_resolver().resolve_offset(pointer));
  }
}

ErrorCode HashStoragePimpl::lookup_bin(thread::Thread* context, bool for_write, HashCombo* combo) {
  // TODO(Hideaki) to speed up the following, we should prefetch more aggressively.
  // the code will be a bit uglier, though.

  // For writes, we take care of node-set later separately.
  // TODO(Hideaki) let's blindly load volatile pages for all writes.
  // it simplifies this method a lot.

  // find bin page
  for (uint8_t i = 0; i < 2; ++i) {
    uint16_t pointer_index;
    HashRootPage* boundary = lookup_boundary_root(context, combo->bins_[i], &pointer_index);
    HashBinPage::Initializer initializer(
      metadata_.id_,
      boundary,
      combo->bins_[i] / kBinsPerPage * kBinsPerPage);
    CHECK_ERROR_CODE(context->follow_page_pointer(
      &initializer,
      !for_write,  // tolerate null page for read. if that happens, we get nullptr on the bin page
      for_write,  // always get volatile pages for writes
      true,
      false,
      &(boundary->pointer(pointer_index)),
      reinterpret_cast<Page**>(&(combo->bin_pages_[i]))));
  }

  // read bin pages
  for (uint8_t i = 0; i < 2; ++i) {
    uint16_t bin_pos = combo->bins_[i] % kBinsPerPage;
    HashBinPage* bin_page = combo->bin_pages_[i];
    if (bin_page) {
      bool snapshot = bin_page->header().snapshot_;
      if (i == 0 && combo->bin_pages_[1]) {
        // when we are reading from both of them we prefetch the two 64 bytes.
        // if we are reading from only one of them, no need.
        ::_mm_prefetch(&(combo->bin_pages_[0]->bin(bin_pos)), ::_MM_HINT_T0);
        uint16_t another_pos = combo->bins_[1] % kBinsPerPage;
        ::_mm_prefetch(&(combo->bin_pages_[1]->bin(another_pos)), ::_MM_HINT_T0);
      }

      HashBinPage::Bin& bin = combo->bin_pages_[i]->bin(bin_pos);
      // add the mod counter to read set. we must do it BEFORE reading tags
      // and then take fence (consume is enough).
      if (!snapshot) {  // if we are reading a snapshot page, doesn't matter
        combo->observed_mod_count_[i] = bin.mod_counter_;
        assorted::memory_fence_consume();
      }
      uint32_t hit_bitmap = 0;  // kMaxEntriesPerBin bits < 32bit
      HashTag tag = combo->tag_;
      for (uint16_t tag_pos = 0; tag_pos < kMaxEntriesPerBin; ++tag_pos) {
        if (bin.tags_[tag_pos] == tag) {
          hit_bitmap |= (1U << tag_pos);
        }
      }
      combo->hit_bitmap_[i] = hit_bitmap;

      // obtain data pages, but not read it yet. it's done in locate_record()
      if (hit_bitmap || for_write) {
        // becauase it's hitting. either page must be non-null
        HashDataPage::Initializer initializer(metadata_.id_, bin_page, combo->bins_[i]);
        CHECK_ERROR_CODE(context->follow_page_pointer(
          &initializer,
          !for_write,  // tolerate null page for read
          for_write,  // always get volatile pages for writes
          !snapshot && !for_write,  // if bin page is snapshot, data page is stable
          false,
          &(bin.data_pointer_),
          reinterpret_cast<Page**>(&(combo->data_pages_[i]))));
      } else {
        combo->data_pages_[i] = nullptr;
      }
    }
  }
  return kErrorCodeOk;
}

inline ErrorCode HashStoragePimpl::locate_record(
  thread::Thread* context,
  const void* key,
  uint16_t key_length,
  HashCombo* combo) {
  // TODO(Hideaki) prefetch.
  // TODO(Hideaki) some of the read set below is not mandatory depending on operation type.
  xct::Xct& current_xct = context->get_current_xct();
  combo->record_ = nullptr;
  for (uint8_t i = 0; i < 2; ++i) {
    if (combo->bin_pages_[i] == nullptr || combo->data_pages_[i] == nullptr) {
      continue;
    }
    HashDataPage* data_page = combo->data_pages_[i];

    // add page lock for read set. before accessing records
    current_xct.add_to_read_set(holder_, reinterpret_cast<Record*>(&data_page->page_owner()));

    uint32_t hit_bitmap = combo->hit_bitmap_[i];
    for (uint8_t rec = 0; rec < data_page->get_record_count(); ++rec) {
      if ((hit_bitmap & (1U << rec)) == 0) {
        continue;
      }
      // okay, this record has the same tag. let's check this by comparing the whole key.
      const HashDataPage::Slot& slot = data_page->slot(rec);
      if (slot.flags_ & HashDataPage::kFlagDeleted) {
        continue;
      } else if (slot.key_length_ != key_length) {
        continue;
      }
      // TODO(Hideaki) handle kFlagStoredInNextPages.
      Record* record = data_page->interpret_record(slot.offset_);
      current_xct.add_to_read_set(holder_, record);
      if (std::memcmp(record->payload_, key, key_length) == 0) {
        // okay, matched!!
        // once we exactly locate the record, no point to check other records/bin. exit
        combo->record_ = record;
        combo->record_bin1_ = (i == 0);
        combo->payload_length_ = slot.record_length_ - key_length - kRecordOverhead;
        return kErrorCodeOk;
      }
    }
  }
  return kErrorCodeOk;
}

/*
ErrorCode get_cuckoo_path(
  thread::Thread* context,
  std::vector<uint16_t>* nodes,
  std::vector<uint16_t>* adjacentnodes,
  uint16_t depth,
  uint64_t *place_tracker) {
       // give place_tracker more bits
    for(uint16_t a = 0; a < nodes -> size(); a++){
      for(uint8_t x = 0; x < bin_size; x++){
        uint16_t newbin = get_other_bin(context, (*nodes)[a], x);
        adjacentnodes -> push_back(newbin); //stick adjacent nodes in new bins
        for(uint8_t y=0; y < bin_size; y++){
          if(get_tag(context, newbin, y) == 0){ //If we find an end position in the path
            (*place_tracker) *= bin_size;
            (*place_tracker) += y; //add on the information for the position used in the final bucket in path
            return kErrorCodeOk;
          }
        }
        (*place_tracker) ++;
      }
    }
    nodes -> resize(0);
    return get_cuckoo_path(context, adjacentnodes, nodes, depth+1, place_tracker);
}

ErrorCode execute_path(thread::Thread* context, uint16_t bin, std::vector<uint16_t> path){ //bin is starting bin in path
//   uint8_t bin_pos = path.back(); // is a number from 0 to 3
//   path.pop_back();
//   uint8_t new_bin_pos = path[path.size()-1]; // is a number from 0 to 3
//   uint16_t newbin = get_other_bin(context, bin, bin_pos);
//   if(path.size() > 1) CHECK_ERROR_CODE(execute_path(context, newbin, place_tracker / bin_size));
//   (*place_tracker) ++;
//   // TODO(Bill): need to figure out how to actually get payload and payload_count (this basically has to do with page layout I think
//   // If I wanted to make it look good write now, I could just pretend I had functions for them (just like I did for some other things)
//   // But at this point I'm too lazy to do that...
//   // ALSO, DON'T I NEED THE LENGTH OF THE KEY? How could get_key function otherwise if we are using variable length keys...
//   CHECK_ERROR_CODE(write_new_record(context, new_bin, new_bin_pos,
//                                     get_key(context, bin, bin_pos),
//                                     get_tag(context, bin, bin_pos), payload, payload_count));
//   delete_record(context, bin, bin_pos); //function not written yet
  return kErrorCodeOk;
}


bool is_empty(int bin, int position){
  return true;
}

void transfer(int bin, int pos, int bin2, int pos2){
}

/*
ErrorCode bfschain(Thread::thread* context, std::vector<int> nodes, int &freebin, int &freepos){
    std::vector<node> adjacent(0);
    for(int x=0; x<nodes.size(); x++){ //for each bin in node set
      for(int y = 0; y < bin_size; y++){ //for each position in bin
        int other_bin = get_other_bin(context, nodes[x], y); //get the adjacent bin
        for(int z=0; z<bin_size; z++){ //for each position in adjacent bin
          if(is_empty(other_bin, z)) { //if that position is empty //NEED TO DEFINE
            transfer(nodes[x], y, other_bin, z); //transfer into that position from the bin in the node set
            freebin = x;
            freepos = y;
            return kErrorCodeOk;
          }
        }
        adjacent.push_back(other_bin);
      }
    }
    CHECK_ERROR_CODE(bfschain(adjacent, freebin, freepos));
    transfer(nodes[freebin / bin_size], freebin % bin_size, adjacent[freebin], freepos);
    freepos = freebin % bin_size;
    freebin = freebin / bin_size;
    return kErrorCodeOk;
}
*/
/*

ErrorCode HashStoragePimpl::insert_record(thread::Thread* context, const void* key,
                                          uint16_t key_length, const void* payload, uint16_t payload_count) {
  //Do I actually need to add anything to the read set in this function?
  uint64_t bin = compute_hash(key, key_length);
  uint8_t tag = compute_tag(key, key_length);
  for(uint8_t x=0; x<bin_size; x++){
    if(get_tag(context, bin, x) == 0) { //special value of tag that we need to make sure never occurs
      return write_new_record(context, bin, x, key, tag, payload, payload_count); //Needs to be written still
    }
  }
  bin = bin ^ tag;
  for(uint8_t x=0; x<bin_size; x++){
    if(get_tag(context, bin, x) == 0) { //special value of tag that we need to make sure never occurs
      return write_new_record(context, bin, x, key, tag, payload, payload_count); //Needs to be written still
    }
  }
  //In this case we need to build a Cuckoo Chain we should use a bfs that way we can have as few guys in the write set as possible
  //Do we even need to add to the read set guys who we don't use in the chain?
  //For now we'll go with the second bin, even though we should go for the emptier bin in practice
  uint64_t place_tracker=0; //keeps track of how many nodes we've visited -- we can use that to reverse engineer the path to the node
  std::vector<uint16_t> nodes;
  std::vector<uint16_t> adjacentnodes;
  nodes.push_back(bin);
  CHECK_ERROR_CODE(get_cuckoo_path(context, &nodes, &adjacentnodes, 0, &place_tracker));
  //First we want to reverse place_tracker in base bin_size (base bin_size because we're using bin_size-way associativity)
  std::vector <uint16_t> path;
  while(place_tracker > 0){
    path.push_back(place_tracker % bin_size);
    place_tracker /= bin_size;
  }
  //Now we're ready to execute the path
  CHECK_ERROR_CODE(execute_path(context, bin, path));
  uint16_t positioninbin=0; //TODO
  return write_new_record(context, bin, positioninbin, key, tag, payload, payload_count);
  //TODO(Bill): Keep track of read list in this function (do we need to?) (write list is taken care of already in write_new_record function)
}
*/


}  // namespace hash
}  // namespace storage
}  // namespace foedus<|MERGE_RESOLUTION|>--- conflicted
+++ resolved
@@ -330,48 +330,72 @@
   }
 }
 
+
+
 ErrorCode HashStoragePimpl::make_room(
-// TODO(Bill) Will go horribly wrong if we come back to a position at which we have already been
 // TODO(Bill) Add case where the path is considered too long.
   thread::Thread* context,
-  HashDataPage* data_page) {
+  HashDataPage* data_page,
+  int depth) {
+  if (depth > kMaxCuckooDepth) return kErrorCodeStrCuckooTooDeep;
   if (data_page -> get_record_count() == kMaxEntriesPerBin) {
-    uint16_t pick = rand() % kMaxEntriesPerBin;  // TODO(Bill) Need to initialize seed
+    uint16_t pick = 1 % kMaxEntriesPerBin;
+    // TODO(Bill) Make random. Need to initialize seed and use quicker randomness funtion
     uint16_t key_length = data_page->slot(pick).key_length_;
     uint32_t offset = data_page->slot(pick).offset_;
     Record* kickrec = data_page->interpret_record(offset);
     char* key = kickrec->payload_;
     HashCombo combo(key, key_length, metadata_.bin_bits_);
-    CHECK_ERROR_CODE(lookup_bin(context, &combo));
+    CHECK_ERROR_CODE(lookup_bin(context, true, &combo));
     HashDataPage* other_page = combo.data_pages_[0];
     if (other_page == data_page) {
       other_page = combo.data_pages_[1];
     }
-    make_room(context, other_page);
     delete_record(context, key, key_length);
+    uint32_t bin_num = combo.bins_[combo.record_bin1_ ? 0 : 1];
+    uint32_t storageid = holder_->get_hash_metadata()->id_;
+    context->get_current_xct().subtract_frequency(bin_num, storageid);
     uint8_t choice = (combo.data_pages_[0] == other_page) ? 0 : 1;
     insert_record_chosen_bin(context, key, key_length,
                              kickrec->payload_,
-                             combo.payload_length_ ,
-                             choice, combo);
+                             combo.payload_length_,
+                             choice, combo, depth);
   }
   return kErrorCodeOk;
 }
 
-
 ErrorCode HashStoragePimpl::insert_record_chosen_bin(
   thread::Thread* context,
-  const void* key,
+  const char* key,
   uint16_t key_length,
   const void* payload,
-<<<<<<< HEAD
   uint16_t payload_count,
   uint8_t choice,
-  HashCombo combo) {
-  // TODO(Hideaki) if the bin/data page is a snapshot or does not exist, we have to install
-  // a new volatile page. also, we need to physically create a record.
+  HashCombo combo,
+  int current_depth) {
   HashDataPage* data_page = combo.data_pages_[choice];
-=======
+  ASSERT_ND(data_page && !data_page->header().snapshot_);
+  uint16_t log_length = HashInsertLogType::calculate_log_length(key_length, payload_count);
+  HashInsertLogType* log_entry = reinterpret_cast<HashInsertLogType*>(
+    context->get_thread_log_buffer().reserve_new_log(log_length));
+  log_entry->populate(metadata_.id_, key, key_length, (choice == 1),
+                      combo.tag_, payload, payload_count);
+  Record* page_lock_record = reinterpret_cast<Record*>(&(data_page->page_owner()));
+  uint32_t bin_num = combo.bins_[choice];
+  uint32_t storageid = holder_->get_hash_metadata()->id_;
+  context->get_current_xct().add_frequency(bin_num, storageid);
+  if (context->get_current_xct().read_frequency(bin_num , storageid) + static_cast<int>(data_page->get_record_count()) > kMaxEntriesPerBin) {
+    make_room(context, data_page, 0);
+  }
+  return context->get_current_xct().add_to_write_set(holder_, page_lock_record, log_entry);
+}
+
+
+ErrorCode HashStoragePimpl::insert_record(
+  thread::Thread* context,
+  const void* key,
+  uint16_t key_length,
+  const void* payload,
   uint16_t payload_count) {
   HashCombo combo(key, key_length, metadata_.bin_bits_);
   CHECK_ERROR_CODE(lookup_bin(context, true, &combo));
@@ -397,145 +421,22 @@
   uint8_t choice = bin1 ? 0 : 1;
 
   // lookup_bin should have already created volatile pages for both cases
->>>>>>> a5191fc0
   HashBinPage* bin_page = combo.bin_pages_[choice];
   ASSERT_ND(bin_page && !bin_page->header().snapshot_);
   HashDataPage* data_page = combo.data_pages_[choice];
   ASSERT_ND(data_page && !data_page->header().snapshot_);
-
   uint16_t log_length = HashInsertLogType::calculate_log_length(key_length, payload_count);
   HashInsertLogType* log_entry = reinterpret_cast<HashInsertLogType*>(
     context->get_thread_log_buffer().reserve_new_log(log_length));
-<<<<<<< HEAD
-  log_entry->populate(metadata_.id_, key, key_length, (choice == 1), payload, payload_count);
-=======
   log_entry->populate(metadata_.id_, key, key_length, bin1, combo.tag_, payload, payload_count);
->>>>>>> a5191fc0
   Record* page_lock_record = reinterpret_cast<Record*>(&(data_page->page_owner()));
+  uint32_t bin_num = combo.bins_[choice];
+  uint32_t storageid = holder_->get_hash_metadata()->id_;
+  context->get_current_xct().add_frequency(bin_num, storageid);
+  if (context->get_current_xct().read_frequency(bin_num , storageid) + static_cast<int>(data_page->get_record_count()) > kMaxEntriesPerBin) {
+    make_room(context, data_page, 0);
+  }
   return context->get_current_xct().add_to_write_set(holder_, page_lock_record, log_entry);
-}
-
-
-ErrorCode HashStoragePimpl::insert_record(
-  thread::Thread* context,
-  const char* key,
-  uint16_t key_length,
-  const void* payload,
-  uint16_t payload_count) {
-  HashCombo combo(key, key_length, metadata_.bin_bits_);
-  CHECK_ERROR_CODE(lookup_bin(context, &combo));
-  DVLOG(3) << "insert_hash: hash=" << combo;
-  CHECK_ERROR_CODE(locate_record(context, key, key_length, &combo))
-
-  if (combo.record_) {
-    // TODO(Hideaki) Add the mod counter to a special read set
-    return kErrorCodeStrKeyAlreadyExists;
-  }
-
-  // okay, the key doesn't exist in either bin.
-  // which one to install? /
-  bool bin1;
-  if (combo.data_pages_[0] == nullptr) {
-    // bin1 page doesnt exist, so empty. perfect for balancing.
-    bin1 = true;
-  } else if (combo.data_pages_[1] == nullptr) {
-    bin1 = false;  // for same reason
-  } else {
-    // if both exist, compare the record count. add to less full bin for balancing
-    bin1 = (combo.data_pages_[0]->get_record_count() <= combo.data_pages_[1]->get_record_count());
-  }
-  uint8_t choice = bin1 ? 0 : 1;
-
-  // TODO(Hideaki) if the bin/data page is a snapshot or does not exist, we have to install
-  // a new volatile page. also, we need to physically create a record.
-  HashDataPage* data_page = combo.data_pages_[choice];
-  if (data_page->get_record_count() == kMaxEntriesPerBin) make_room(context, data_page);
-  insert_record_chosen_bin(context, key, key_length, payload, payload_count, choice, combo);
-
-//   HashBinPage* bin_page = combo.bin_pages_[choice];
-//   if (data_page == nullptr || data_page->header().snapshot_) {
-//     if (bin_page == nullptr || bin_page->header().snapshot_) {
-//       // bin page too
-//       uint16_t pointer_index;
-//       HashRootPage* boundary = lookup_boundary_root(context, combo.bins_[choice], &pointer_index);
-//       DualPagePointer& pointer = boundary->pointer(pointer_index);
-//       storage::VolatilePagePointer cur_pointer = pointer.volatile_pointer_;
-//       // TODO(Hideaki) the following must be refactored to a method
-//       if (pointer.snapshot_pointer_ != 0) {
-//         CHECK_ERROR_CODE(context->install_a_volatile_page(
-//           &pointer,
-//           reinterpret_cast<Page*>(boundary),
-//           reinterpret_cast<Page**>(&bin_page)));
-//       } else {
-//         memory::PagePoolOffset offset = context->get_thread_memory()->grab_free_volatile_page();
-//         if (UNLIKELY(offset == 0)) {
-//           return kErrorCodeMemoryNoFreePages;
-//         }
-//         bin_page = reinterpret_cast<HashBinPage*>(
-//           context->get_local_volatile_page_resolver().resolve_offset(offset));
-//         VolatilePagePointer new_pointer
-//           = combine_volatile_page_pointer(context->get_numa_node(), 0, 1, offset);
-//         bin_page->initialize_page(
-//           metadata_.id_,
-//           new_pointer.word,
-//           combo.bins_[choice] / kBinsPerPage * kBinsPerPage,
-//           combo.bins_[choice] / kBinsPerPage * kBinsPerPage + kBinsPerPage);
-//         if (assorted::raw_atomic_compare_exchange_strong<uint64_t>(
-//           &(pointer.volatile_pointer_.word),
-//           &(cur_pointer.word),
-//           new_pointer.word)) {
-//           // good
-//         } else {
-//           // Then there must be a new page installed by someone else.
-//           context->get_thread_memory()->release_free_volatile_page(offset);
-//           ASSERT_ND(pointer.volatile_pointer_.components.offset != 0);
-//           bin_page = reinterpret_cast<HashBinPage*>(
-//             context->get_global_volatile_page_resolver().resolve_offset(cur_pointer));
-//         }
-//       }
-//     }
-//     // TODO(Hideaki) again, refactor
-//     DualPagePointer& pointer = bin_page->bin(combo.bins_[choice] % kBinsPerPage).data_pointer_;
-//     storage::VolatilePagePointer cur_pointer = pointer.volatile_pointer_;
-//     if (pointer.snapshot_pointer_ != 0) {
-//       CHECK_ERROR_CODE(context->install_a_volatile_page(
-//         &pointer,
-//         reinterpret_cast<Page*>(bin_page),
-//         reinterpret_cast<Page**>(&data_page)));
-//     } else {
-//       memory::PagePoolOffset offset = context->get_thread_memory()->grab_free_volatile_page();
-//       if (UNLIKELY(offset == 0)) {
-//         return kErrorCodeMemoryNoFreePages;
-//       }
-//       data_page = reinterpret_cast<HashDataPage*>(
-//         context->get_local_volatile_page_resolver().resolve_offset(offset));
-//       VolatilePagePointer new_pointer
-//         = combine_volatile_page_pointer(context->get_numa_node(), 0, 1, offset);
-//       data_page->initialize_page(metadata_.id_, new_pointer.word, combo.bins_[choice]);
-//       if (assorted::raw_atomic_compare_exchange_strong<uint64_t>(
-//         &(pointer.volatile_pointer_.word),
-//         &(cur_pointer.word),
-//         new_pointer.word)) {
-//         // good
-//       } else {
-//         // Then there must be a new page installed by someone else.
-//         context->get_thread_memory()->release_free_volatile_page(offset);
-//         ASSERT_ND(pointer.volatile_pointer_.components.offset != 0);
-//         data_page = reinterpret_cast<HashDataPage*>(
-//           context->get_global_volatile_page_resolver().resolve_offset(cur_pointer));
-//       }
-//     }
-//   }
-//
-//   ASSERT_ND(bin_page && !bin_page->header().snapshot_);
-//   ASSERT_ND(data_page && !data_page->header().snapshot_);
-//
-//   uint16_t log_length = HashInsertLogType::calculate_log_length(key_length, payload_count);
-//   HashInsertLogType* log_entry = reinterpret_cast<HashInsertLogType*>(
-//     context->get_thread_log_buffer().reserve_new_log(log_length));
-//   log_entry->populate(metadata_.id_, key, key_length, bin1, payload, payload_count);
-//   Record* page_lock_record = reinterpret_cast<Record*>(&(data_page->page_owner()));
-//   return context->get_current_xct().add_to_write_set(holder_, page_lock_record, log_entry);
 }
 
 ErrorCode HashStoragePimpl::delete_record(
@@ -829,14 +730,15 @@
   std::vector<uint16_t>* adjacentnodes,
   uint16_t depth,
   uint64_t *place_tracker) {
+    if(depth > 4) return kErrorCodeStrCuckooTooDeep; //need to define the error code //4 is max depth
        // give place_tracker more bits
     for(uint16_t a = 0; a < nodes -> size(); a++){
-      for(uint8_t x = 0; x < bin_size; x++){
+      for(uint8_t x = 0; x < 4; x++){
         uint16_t newbin = get_other_bin(context, (*nodes)[a], x);
         adjacentnodes -> push_back(newbin); //stick adjacent nodes in new bins
-        for(uint8_t y=0; y < bin_size; y++){
+        for(uint8_t y=0; y < 4; y++){
           if(get_tag(context, newbin, y) == 0){ //If we find an end position in the path
-            (*place_tracker) *= bin_size;
+            (*place_tracker) *= 4;
             (*place_tracker) += y; //add on the information for the position used in the final bucket in path
             return kErrorCodeOk;
           }
@@ -853,7 +755,7 @@
 //   path.pop_back();
 //   uint8_t new_bin_pos = path[path.size()-1]; // is a number from 0 to 3
 //   uint16_t newbin = get_other_bin(context, bin, bin_pos);
-//   if(path.size() > 1) CHECK_ERROR_CODE(execute_path(context, newbin, place_tracker / bin_size));
+//   if(path.size() > 1) CHECK_ERROR_CODE(execute_path(context, newbin, place_tracker / 4));
 //   (*place_tracker) ++;
 //   // TODO(Bill): need to figure out how to actually get payload and payload_count (this basically has to do with page layout I think
 //   // If I wanted to make it look good write now, I could just pretend I had functions for them (just like I did for some other things)
@@ -866,52 +768,18 @@
   return kErrorCodeOk;
 }
 
-
-bool is_empty(int bin, int position){
-  return true;
-}
-
-void transfer(int bin, int pos, int bin2, int pos2){
-}
-
-/*
-ErrorCode bfschain(Thread::thread* context, std::vector<int> nodes, int &freebin, int &freepos){
-    std::vector<node> adjacent(0);
-    for(int x=0; x<nodes.size(); x++){ //for each bin in node set
-      for(int y = 0; y < bin_size; y++){ //for each position in bin
-        int other_bin = get_other_bin(context, nodes[x], y); //get the adjacent bin
-        for(int z=0; z<bin_size; z++){ //for each position in adjacent bin
-          if(is_empty(other_bin, z)) { //if that position is empty //NEED TO DEFINE
-            transfer(nodes[x], y, other_bin, z); //transfer into that position from the bin in the node set
-            freebin = x;
-            freepos = y;
-            return kErrorCodeOk;
-          }
-        }
-        adjacent.push_back(other_bin);
-      }
-    }
-    CHECK_ERROR_CODE(bfschain(adjacent, freebin, freepos));
-    transfer(nodes[freebin / bin_size], freebin % bin_size, adjacent[freebin], freepos);
-    freepos = freebin % bin_size;
-    freebin = freebin / bin_size;
-    return kErrorCodeOk;
-}
-*/
-/*
-
 ErrorCode HashStoragePimpl::insert_record(thread::Thread* context, const void* key,
                                           uint16_t key_length, const void* payload, uint16_t payload_count) {
   //Do I actually need to add anything to the read set in this function?
   uint64_t bin = compute_hash(key, key_length);
   uint8_t tag = compute_tag(key, key_length);
-  for(uint8_t x=0; x<bin_size; x++){
+  for(uint8_t x=0; x<4; x++){
     if(get_tag(context, bin, x) == 0) { //special value of tag that we need to make sure never occurs
       return write_new_record(context, bin, x, key, tag, payload, payload_count); //Needs to be written still
     }
   }
   bin = bin ^ tag;
-  for(uint8_t x=0; x<bin_size; x++){
+  for(uint8_t x=0; x<4; x++){
     if(get_tag(context, bin, x) == 0) { //special value of tag that we need to make sure never occurs
       return write_new_record(context, bin, x, key, tag, payload, payload_count); //Needs to be written still
     }
@@ -924,11 +792,11 @@
   std::vector<uint16_t> adjacentnodes;
   nodes.push_back(bin);
   CHECK_ERROR_CODE(get_cuckoo_path(context, &nodes, &adjacentnodes, 0, &place_tracker));
-  //First we want to reverse place_tracker in base bin_size (base bin_size because we're using bin_size-way associativity)
+  //First we want to reverse place_tracker in base 4 (base 4 because we're using 4-way associativity)
   std::vector <uint16_t> path;
   while(place_tracker > 0){
-    path.push_back(place_tracker % bin_size);
-    place_tracker /= bin_size;
+    path.push_back(place_tracker % 4);
+    place_tracker /= 4;
   }
   //Now we're ready to execute the path
   CHECK_ERROR_CODE(execute_path(context, bin, path));
