--- conflicted
+++ resolved
@@ -194,23 +194,19 @@
 
 bool XctManagerPimpl::precommit_xct_readwrite(thread::Thread* context, Epoch *commit_epoch) {
   DVLOG(1) << *context << " Committing read-write";
-<<<<<<< HEAD
 
   Xct& current_xct = context->get_current_xct();
   uint64_t write_set_size = current_xct.get_write_set_size();
   WriteXctAccess  write_set_copy[write_set_size];
   for (uint64_t x = 0; x < write_set_size; x++)
     write_set_copy[x] = *(current_xct.get_write_set() + x);
-
-  precommit_xct_lock(context);  // Phase 1
-=======
   bool success = precommit_xct_lock(context);  // Phase 1
   // lock can fail only when physical records went too far away
   if (!success) {
     DLOG(INFO) << *context << " Interesting. failed due to records moved too far away";
     return false;
   }
->>>>>>> 757490e6
+
 
   // BEFORE the first fence, update the in_commit_log_epoch_ for logger
   Xct::InCommitLogEpochGuard guard(&context->get_current_xct(), get_current_global_epoch_weak());
@@ -297,10 +293,6 @@
 
   uint32_t        write_set_size = current_xct.get_write_set_size();
   DVLOG(1) << *context << " #write_sets=" << write_set_size << ", addr=" << write_set;
-<<<<<<< HEAD
-  std::sort(write_set, write_set + write_set_size, WriteXctAccess::compare);
-=======
-
   while (true) {  // while loop for retrying in case of moved-bit error
     // first, check for moved-bit and track where the corresponding physical record went.
     // we do this before locking, so it is possible that later we find it moved again.
@@ -320,7 +312,6 @@
     }
 
     std::sort(write_set, write_set + write_set_size, WriteXctAccess::compare);
->>>>>>> 757490e6
 
 #ifndef NDEBUG
     // check that write sets are now sorted
@@ -331,14 +322,9 @@
     }
 #endif  // NDEBUG
 
-<<<<<<< HEAD
-  // One differences from original SILO protocol.
-  // As there might be multiple write sets on one record, we check equality of next
-  // write set and 1) lock only at the first write-set of the record, 2) unlock at the last
-=======
     // One differences from original SILO protocol.
     // As there might be multiple write sets on one record, we check equality of next
-    // write set and 1) lock only at the first write-set of the record, 2) unlock at the last.
+    // write set and 1) lock only at the first write-set of the record, 2) unlock at the last
 
     // lock them unconditionally. there is no risk of deadlock thanks to the sort.
     // lock bit is the highest bit of ordinal_and_status_.
@@ -374,7 +360,6 @@
       ASSERT_ND(!write_set[i].owner_id_address_->is_moved());
       ASSERT_ND(write_set[i].owner_id_address_->is_keylocked());
     }
->>>>>>> 757490e6
 
     if (!needs_retry) {
       break;
@@ -434,7 +419,7 @@
 
 bool XctManagerPimpl::precommit_xct_verify_readwrite(thread::Thread* context) {
   Xct& current_xct = context->get_current_xct();
-  WriteXctAccess*         write_set = current_xct.get_write_set();
+  const WriteXctAccess*   write_set = current_xct.get_write_set();
   const uint32_t          write_set_size = current_xct.get_write_set_size();
   XctAccess*              read_set = current_xct.get_read_set();
   const uint32_t          read_set_size = current_xct.get_read_set_size();
@@ -535,17 +520,11 @@
   ASSERT_ND(new_xct_id.get_epoch() == *commit_epoch);
   ASSERT_ND(new_xct_id.get_ordinal() > 0);
   ASSERT_ND(new_xct_id.is_status_bits_off());
-<<<<<<< HEAD
-//  XctId locked_new_xct_id = new_xct_id;
-//  locked_new_xct_id.keylock_unconditional();
-=======
   ASSERT_ND(!new_xct_id.is_keylocked());
   XctId new_deleted_xct_id = new_xct_id;
   new_deleted_xct_id.set_deleted();  // used if the record after apply is in deleted state.
   ASSERT_ND(!new_deleted_xct_id.is_keylocked());
   ASSERT_ND(!new_deleted_xct_id.is_rangelocked());
-
->>>>>>> 757490e6
   DVLOG(1) << *context << " generated new xct id=" << new_xct_id;
   for (uint32_t i = 0; i < write_set_size; ++i) {
     WriteXctAccess& write = write_set[i];
@@ -555,14 +534,18 @@
     // We must be careful on the memory order of unlock and data write.
     // We must write data first (invoke_apply), then unlock.
     // Otherwise the correctness is not guaranteed.
-<<<<<<< HEAD
     // Also because we want to write records in order
-    log::invoke_apply_record(write.log_entry_, context, write.storage_, write.record_);
+    log::invoke_apply_record(
+      write.log_entry_,
+      context,
+      write.storage_,
+      write.owner_id_address_,
+      write.payload_address_);
     // For this reason, we put memory_fence_release() between data and owner_id writes.
     assorted::memory_fence_release();
     ASSERT_ND(write.record_->owner_id_.is_keylocked());
-    ASSERT_ND(!write.record_->owner_id_.get_epoch().is_valid() ||
-      write.record_->owner_id_.before(new_xct_id));  // ordered correctly?
+    ASSERT_ND(!write.owner_id_address_->get_epoch().is_valid() ||
+      write.owner_id_address_->before(new_xct_id));  // ordered correctly?
     // Since we're applying in order, not in sorted order, it's easiest to do unlocks at once after
   }
 
@@ -580,25 +563,6 @@
     } else {
       ASSERT_ND(!(write.record_->owner_id_ == new_xct_id));
       ASSERT_ND(write.record_->owner_id_.is_keylocked());
-      write.record_->owner_id_ = new_xct_id;  // this also unlocks
-=======
-    write.log_entry_->header_.set_xct_id(new_xct_id);
-    log::invoke_apply_record(
-      write.log_entry_,
-      context,
-      write.storage_,
-      write.owner_id_address_,
-      write.payload_address_);
-    // For this reason, we put memory_fence_release() between data and owner_id writes.
-    assorted::memory_fence_release();
-    ASSERT_ND(!write.owner_id_address_->get_epoch().is_valid() ||
-      write.owner_id_address_->before(new_xct_id));  // ordered correctly?
-    if (i < write_set_size - 1 &&
-      write_set[i].owner_id_address_ == write_set[i + 1].owner_id_address_) {
-      DVLOG(0) << *context << " Multiple write sets on record " << write_set[i].storage_->get_name()
-        << ":" << write_set[i].owner_id_address_ << ". Unlock at the last one of the write sets";
-      // keep the lock for the next write set
-    } else {
       // this also unlocks
       if (write.owner_id_address_->is_deleted()) {
         // preserve delete-flag set by delete operations (so, the operation should be delete)
@@ -612,7 +576,6 @@
           write.log_entry_->header_.get_type() != log::kLogCodeMasstreeDelete);
         *write.owner_id_address_ = new_xct_id;
       }
->>>>>>> 757490e6
     }
   }
   // lock-free write-set doesn't have to worry about lock or ordering.
